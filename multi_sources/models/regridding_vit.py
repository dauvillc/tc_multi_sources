--- conflicted
+++ resolved
@@ -3,6 +3,7 @@
 import torch
 import torch.nn as nn
 import torch.nn.functional as F
+from multi_sources.models.regridding_vit_classes import EntryConvBlock
 from multi_sources.models.regridding_vit_classes import AttentionRegriddingBlock
 
 
@@ -41,6 +42,7 @@
         c_dim,
         inner_channels,
         depth,
+        downsample,
         heads,
         dim_head,
         output_resnet_depth=3,
@@ -55,6 +57,7 @@
             c_dim (int): Dimension of the internal embeddings for the coordinates.
             inner_channels (int): Number of channels in the internal convolutions.
             depth (int): Number of layers.
+            downsample (bool): Whether to downsample the images by 2 at the beginning.
             heads (int): Number of heads for the attention mechanism.
             dim_head (int): Dimension of each head.
             output_resnet_depth (int): Depth of the output ResNet.
@@ -74,34 +77,10 @@
         self.channels = channels
         patch_size = pair(patch_size)
         self.patch_size = patch_size
-<<<<<<< HEAD
-        # Store the original image sizes for later reconstruction.
-        self.original_img_sizes = {
-            source_name: pair(img_size) for source_name, img_size in img_sizes.items()
-        }
-        # For each source, compute the next multiple of patch_size (for both height and width).
-        # This is the size to which the image will be padded.
-        self.img_sizes = []
-        for source_name, (H, W) in self.original_img_sizes.items():
-            self.img_sizes.append(
-                (
-                    H + patch_size[0] - H % patch_size[0],
-                    W + patch_size[1] - W % patch_size[1],
-                )
-            )
-        # Create a simple input Conv2d layer for each source, to project it to the
-        # common number of channels.
-        self.input_convs = nn.ModuleList(
-            [
-                nn.Conv2d(channels[source_name], 1, kernel_size=1)
-                for source_name in img_sizes.keys()
-            ]
-=======
         # Create the input convolutions for the images and the coordinates.
         self.entry_block = EntryConvBlock(self.channels, inner_channels, downsample)
         self.coord_entry_block = (
             nn.AvgPool2d(kernel_size=3, stride=2, padding=1) if downsample else nn.Identity()
->>>>>>> b6e65c45
         )
         # Create the regridding blocks.
         self.regridding_blocks = nn.ModuleList(
@@ -120,8 +99,6 @@
                 for _ in range(depth)
             ]
         )
-<<<<<<< HEAD
-=======
         # Create an output transposed convolution to upsample the image back to the original size.
         self.output_transposed_conv = nn.ModuleList(
             [
@@ -142,7 +119,6 @@
                 for channels in self.channels
             ]
         )
->>>>>>> b6e65c45
 
     def forward(self, inputs):
         """
@@ -165,15 +141,8 @@
             padded_images.append(F.pad(V, (0, W - V.shape[-1], 0, H - V.shape[-2])))
             padded_coords.append(F.pad(C, (0, W - C.shape[-1], 0, H - C.shape[-2])))
         # Apply the input convolutions.
-<<<<<<< HEAD
-        padded_images = [
-            input_conv(padded_image)
-            for input_conv, padded_image in zip(self.input_convs, padded_images)
-        ]
-=======
         images = self.entry_block(images)
         coords = [self.coord_entry_block(coord) for coord in coords]
->>>>>>> b6e65c45
         # Apply the regridding blocks.
         for regridding_block in self.regridding_blocks:
             padded_images = regridding_block(padded_images, padded_coords, contexts)
