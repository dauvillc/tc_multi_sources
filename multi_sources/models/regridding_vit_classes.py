"""Implements subclasses for the RegriddingVit class."""

import torch
import torch.nn as nn
from einops import rearrange
from einops.layers.torch import Rearrange


class VectorEmbedding(nn.Module):
    def __init__(self, input_dim, output_dim):
        super().__init__()
        self.layers = nn.Sequential(
            nn.Linear(input_dim, output_dim),
            nn.LayerNorm(output_dim),
        )

    def forward(self, x):
        return self.layers(x).unsqueeze(1)  # Add a dummy dimension for the patches


class CoordinatesEmbedding(nn.Module):
    def __init__(self, patch_h, patch_w, dim):
        super().__init__()
        self.patch_h = patch_h
        self.patch_w = patch_w
        self.dim = dim
        self.patch_dim = 2 * patch_h * patch_w
        self.embedding = nn.Sequential(
            Rearrange("b c (h p1) (w p2) -> b (h w) (p1 p2 c)", p1=patch_h, p2=patch_w),
            nn.LayerNorm(self.patch_dim),
            nn.Linear(self.patch_dim, dim),
            nn.GELU(),
            nn.LayerNorm(dim),
            nn.Linear(dim, dim),
        )

    def forward(self, x):
        return self.embedding(x)


class CoordinatesAttention(nn.Module):
    """Computes attention weights based on the spatial coordinates of the input data."""

    def __init__(self, c_dim, heads=8, dim_head=64):
        super().__init__()
        inner_dim = dim_head * heads

        self.heads = heads
        self.scale = dim_head**-0.5

        self.c_norm = nn.LayerNorm(c_dim)
        self.attend = nn.Softmax(dim=-1)
        self.to_qk = nn.Linear(c_dim, inner_dim * 2, bias=False)

    def forward(self, coords):
        """
        Args:
            coords: (b, n, c) tensor, embedded spatio-temporal coordinates.
        Returns:
            attn: (b, h, n, n) tensor
        """
        coords = self.c_norm(coords)

        q, k = self.to_qk(coords).chunk(2, dim=-1)  # (b, n, 2 * dim_head)
        q, k = map(lambda t: rearrange(t, "b n (h d) -> b h n d", h=self.heads), (q, k))

        dots = torch.matmul(q, k.transpose(-1, -2))  # (b, h, k, n)

        attn = self.attend(dots * self.scale)
        return attn


<<<<<<< HEAD
=======
class EntryConvBlock(nn.Module):
    """Entry block of the RegriddingVit model."""

    def __init__(self, in_channels, out_channels, downsample):
        """
        Args:
            in_channels (list of int): number of channels of the input images;
            out_channels (int): number of channels of the output images;
            downsample (bool): whether to downsample the images by a factor of 2.
        """
        super().__init__()
        self.downsample = downsample
        self.layers = nn.ModuleList()
        for c in in_channels:
            if downsample:
                self.layers.append(
                    nn.Sequential(
                        nn.Conv2d(c, out_channels, kernel_size=3, stride=2, padding=1),
                    )
                )
            else:
                self.layers.append(
                    nn.Sequential(
                        nn.Conv2d(c, out_channels, kernel_size=1),
                    )
                )

    def forward(self, x):
        """
        Args:
            x (list of torch.Tensor): list of input images.
        Returns:
            y (list of torch.Tensor): list of output images.
        """
        y = [layer(img) for layer, img in zip(self.layers, x)]
        return y


>>>>>>> b6e65c45
class AttentionRegriddingBlock(nn.Module):
    """Regridding attention mechanism:
    Given a a set of images from different sources and their corresponding coordinates,
    - divide the images into patches;
    - embed the patches and the coordinates;
    - compute attention weights based on the coordinates;
    - selects a common number of patches from each image;
    - reconstruct the images based on the selected patches.
    """

    def __init__(
        self,
        n_sources,
        channels,
        inner_channels,
        output_channels,
        patch_size,
        context_size,
        c_dim,
        heads,
        dim_head,
    ):
        """
        Args:
            n_sources (int): number of sources;
            channels (int): number of channels in each image; Must be the same for all sources.
            inner_channels (int): number of channels of the intermediate convolutions;
            output_channels (int): number of channels in the output images;
            patch_size (int or tuple of int): size of the patches;
                Must divide the image sizes;
            context_size (int): size of the contextual vector (input vector
                that gives additional information about each source).
            c_dim (int): dimension of the coordinates embeddings;
            heads (int): number of attention heads;
            dim_head (int): dimension of the attention heads.
        """
        super().__init__()
        self.n_sources = n_sources
        self.channels = channels
        self.output_channels = output_channels
        self.patch_size = patch_size
        self.context_size = context_size
        ph, pw = self.patch_size
        self.c_dim = c_dim
        self.heads = heads
        self.dim_head = dim_head
        # Compute the size of the flattened patch for each source.
        self.patch_dim = ph * pw * channels
        # Create an embedding for the coordinates (lat/lon).
        self.coord_embedding = CoordinatesEmbedding(ph, pw, c_dim)
        # Create a patchening layer for the images.
        self.image_to_patches = Rearrange("b c (h p1) (w p2) -> b (h w) (p1 p2 c)", p1=ph, p2=pw)
        # Create an embedding for the context vector.
        # which will be summed to the coordinates embeddings.
        self.context_embedding = VectorEmbedding(context_size, c_dim)
        # Create an attention layer
        self.attention = CoordinatesAttention(c_dim, heads, dim_head)
        # Create a 3D Conv block that will be applied to the reconstructed images
        # Using 3D convs with a kernel size of 1 over the depth dimension allows
        # to apply 2D convs with different heads in parallel.
        input_channels = channels * n_sources
        self.conv_heads = nn.Sequential(
            nn.BatchNorm3d(input_channels),
            nn.Conv3d(input_channels, inner_channels, kernel_size=(1, 3, 3), padding=(0, 1, 1)),
            nn.GELU(),
            nn.BatchNorm3d(inner_channels),
            nn.Conv3d(inner_channels, output_channels, kernel_size=(1, 3, 3), padding=(0, 1, 1)),
        )

    def forward(self, x, coords, context):
        """
        Args:
            x (list of torch.Tensor): list of images from different sources;
            coords (list of torch.Tensor): list of coordinates for each source.
                Each element should be a tensor of shape (B, 2, H, W) (the channels
                being the latitude and longitude).
            context (list of torch.Tensor): list of context vectors for each source.
        Returns:
            y (list of torch.Tensor): list of output images,
                of shape (B, output_channels, H, W).
        """
        # Store the sizes of the images.
        img_sizes = [img.shape[-2:] for img in x]
        assert all(
            H % self.patch_size[0] == 0 and W % self.patch_size[1] == 0 for H, W in img_sizes
        ), "The patch size must divide the image sizes."
        # Compute the number of patches for each source.
        num_patches = [H * W // (self.patch_size[0] * self.patch_size[1]) for H, W in img_sizes]
        # Patch the images.
        patches = [self.image_to_patches(img) for img in x]
        # Embed the coordinates into tokens.
        coords = [self.coord_embedding(c) for c in coords]
        # Embed the context vectors into tokens, and sum them to the coordinates.
        context = [self.context_embedding(c) for c in context]
        coords = [c + ctx for c, ctx in zip(coords, context)]
        # Concatenate the embedded coordinates and the patches along the patch dimension, to form
        # the sequences.
        coords = torch.cat(coords, dim=1)  # (B, N, dim_c)
        # Compute the attention weights.
        attn = self.attention(coords)  # (B, head, N, N)
        # Split the columns into the different sources.
        attn_blocks = torch.split(attn, num_patches, dim=-1)  # list of (B, head, N, n_source)
        # For each row of the attention matrix, compute the weighted sum of the patches.
        patches = [
            torch.matmul(attn_block, patch.unsqueeze(1))
            for attn_block, patch in zip(attn_blocks, patches)
        ]
        # At this point, patches[i] has shape (B, head, N, patch_dim).
        # patches[i][., ., j] is the sum of the patches of source i weighted by the attention that
        # the jth patch gives to each of the patches of source i.
        # We'll call that weighted sum the "selected patch".
        patches = torch.stack(patches, dim=2)  # (B, head, N, n_source, patch_dim)
        patches = torch.split(patches, num_patches, dim=3)
        # list of (B, head, n_source, K_source, patch_dim) K_source = number of patches of source k
        # Now, patches[i][., ., k, j] is the selected patch of source i
        # for the jth patch of source k.
        # Reshape each of them into (B, C, head, H, W).
        images = [
            rearrange(
                patch,
                "b hd s (h w) (ph pw c) -> b (c s) hd (h ph) (w pw)",
                ph=self.patch_size[0],
                pw=self.patch_size[1],
                h=H // self.patch_size[0],
                w=W // self.patch_size[1],
            )
            for patch, (H, W) in zip(patches, img_sizes)
        ]
        # Apply the 3D convolutions
        images = [self.conv_heads(img) for img in images]
        # list of (B, output_channels, hd, H, W)
        # Sum over the heads.
        images = [img.sum(dim=2) for img in images]  # list of (B, output_channels, H, W)
        return images<|MERGE_RESOLUTION|>--- conflicted
+++ resolved
@@ -70,8 +70,6 @@
         return attn
 
 
-<<<<<<< HEAD
-=======
 class EntryConvBlock(nn.Module):
     """Entry block of the RegriddingVit model."""
 
@@ -110,7 +108,6 @@
         return y
 
 
->>>>>>> b6e65c45
 class AttentionRegriddingBlock(nn.Module):
     """Regridding attention mechanism:
     Given a a set of images from different sources and their corresponding coordinates,
